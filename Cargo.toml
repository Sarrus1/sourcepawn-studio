[workspace]
members = ["crates/*"]
resolver = "2"

[workspace.package]
edition = "2021"
license = "GPL-3.0"
authors = ["Sarrus"]

[profile.dev]
debug = 2

[profile.dev.package.insta]
opt-level = 3

[profile.dev.package.similar]
opt-level = 3

[profile.release]
debug = true

[workspace.dependencies]
preprocessor = { path = "./crates/preprocessor" }
profile = { path = "./crates/profile" }
sourcepawn_lsp = { path = "./crates/sourcepawn_lsp" }
syntax = { path = "./crates/syntax" }
vfs = { path = "./crates/vfs" }
vfs-notify = { path = "./crates/vfs-notify" }
base-db = { path = "./crates/base-db" }
ide = { path = "./crates/ide" }
ide-diagnostics = { path = "./crates/ide-diagnostics" }
ide-db = { path = "./crates/ide-db" }
hir = { path = "./crates/hir" }
hir-def = { path = "./crates/hir-def" }
flycheck = { path = "./crates/flycheck" }
stdx = { path = "./crates/stdx" }
paths = { path = "./crates/paths" }
test-utils = { path = "./crates/test-utils" }
lsp-server = "0.7.4"
crossbeam = "0.8.2"
dashmap = "5.4.0"
threadpool = "1.8.1"
walkdir = "2.3.2"
log = "0.4.17"
rowan = "0.15.10"
lazy_static = "1.4.0"
regex = "1.7.0"
notify = "6.1.1"
fxhash = "0.2.1"
tempfile = "3.4.0"
clap = { version = "4.1.13", features = ["derive"] }
fern = "0.6.2"
humantime = "2.1.0"
<<<<<<< HEAD
sourcepawn_lexer = "0.1.3"
sentry = "0.31.3"
=======
sourcepawn_lexer = "0.2.0"
sentry = "0.32.2"
>>>>>>> c04b3871
parking_lot = "0.12.1"
lsp-types = { version = "=0.94.1", features = ["proposed"] }
anyhow = "1.0.66"
tree-sitter = "0.21.0"
tree-sitter-sourcepawn = { git = "https://github.com/nilshelmig/tree-sitter-sourcepawn" }
strip_bom = "1.0.0"
serde = "1.0.147"
serde_json = { version = "^1.0.83", features = ["preserve_order"] }
nohash-hasher = "^0.2.0"
indexmap = "2.2.5"
salsa = "0.17.0-pre.2"
tracing = "0.1.40"
smol_str = "0.2.0"
la-arena = "^0.3.1"
smallvec = { version = "1.10.0", features = [
    "const_new",
    "union",
    "const_generics",
] }
dunce = "1.0.4"
always-assert = "0.1.2"
itertools = "0.11.0"
bitflags = "2.4.2"
deepsize = "0.2.0"


[workspace.dependencies.uuid]
version = "1.3.0"
features = ["v4"]<|MERGE_RESOLUTION|>--- conflicted
+++ resolved
@@ -51,13 +51,8 @@
 clap = { version = "4.1.13", features = ["derive"] }
 fern = "0.6.2"
 humantime = "2.1.0"
-<<<<<<< HEAD
-sourcepawn_lexer = "0.1.3"
-sentry = "0.31.3"
-=======
 sourcepawn_lexer = "0.2.0"
 sentry = "0.32.2"
->>>>>>> c04b3871
 parking_lot = "0.12.1"
 lsp-types = { version = "=0.94.1", features = ["proposed"] }
 anyhow = "1.0.66"
