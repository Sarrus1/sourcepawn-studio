--- conflicted
+++ resolved
@@ -1,1185 +1,1174 @@
-## Release Notes
-
-<<<<<<< HEAD
-## [5.3.2]
-
-### Added
-
-- Added a new linter arguments settings to match the LanguageServer's specifications.
-
-## [5.3.1]
-
-### Fixed
-
-- Fixed language server installation issue.
-
-## [5.3.0]
-
-### Added
-
-- Added spcomp status in the StatusBar.
-- Added support for dynamic configuration with the server.
-
-### Fixed
-
-- Fixed commands using the old settings.
-- Fixed and improved the installSM command.
-- Fixed crashes when updating the server.
-
-## [5.2.0]
-
-### Added
-
-- Improved the setting migration.
-
-### Fixed
-
-- Fixed the server trying to update in debug mode.
-
-## [5.0.4]
-
-### Added
-
-- Added the status of the server in the VSCode bottom toolbar.
-- Added a way to restart the server from the VSCode toolbar.
-
-### Fixed
-
-- Improved the reliability of downloading a new version of the server.
-
-## [5.0.3]
-
-### Added
-
-- Added a function to automatically migrate the settings to the new `sourcepawn_lsp` format.
-
-## [5.0.2]
-
-### Added
-
-- Added error handling when downloading a version of `sourcepawn_lsp`.
-
-## [5.0.1]
-
-### Added
-
-- Added OpenVSX pre-releases support.
-
-### Fixed
-
-- Fixed vulnerabilities.
-
-## [5.0.0]
-
-### Added
-
-- Switched to [SourcePawn Language Server](https://github.com/Sarrus1/sourcepawn-lsp).
-=======
-## [5.1.0]
-
-### Fixed
-
-- Revert the premature release of v5.
-
-## [4.2.4]
-
-### Fixed
-
-- Improved clang format default settings (thank you [K4ryuu](https://github.com/K4ryuu)!, see #273).
-- Fixed methodmap inherit with same method name (thank you see [BoneTM](https://github.com/BoneTM)!, #275).
-- Fixed `view_as` completion (thank you [BoneTM](https://github.com/BoneTM)!, see #276).
-- Fixed formatter support for `.inc` files.
->>>>>>> 876336ea
-
-## [4.2.3]
-
-### Fixed
-
-- Fixed invalid highlighting for variables names `error` (see #262).
-- Fixed missing highlighting for number padding format specifier (see #263).
-
-## [4.2.2]
-
-### Fixed
-
-- Fixed a snippet generation issue (see #260).
-- Fixed a highlighting issue were expanded integers and hexadecimals literals would show as invalid.
-- Fixed highlighting for `#warning` and `#error`.
-
-## [4.2.1]
-
-### Fixed
-
-- Fixed a linter bug on compilation.
-- Fixed missing comment highlighting in Valve CFG format.
-- Fixed too many `"` when completing quote includes.
-
-## [4.2.0]
-
-### Added
-
-- Added debouncing for better parsing performances.
-- Added `sourcemod` as default include.
-
-### Fixed
-
-- Fixed a hanging process error when calling spcomp.
-- Fixed incorrect highlighting for `"%.f"` in string literals (see #254).
-- Fixed incorrect snippet generation for forwards (see #253).
-- Fixed macros' signature not working (see #255).
-
-## [4.0.14]
-
-### Fixed
-
-- Fixed a bug when resolving optional include files (see #251, thanks [BoneTM](https://github.com/BoneTM) for the PR!).
-
-### Improved
-
-- Improved the README template.
-
-## [4.0.13]
-
-### Fixed
-
-- Linter errors going to the wrong file when Main Path is not set (see #448 and #449).
-
-## [4.0.12]
-
-### Fixed
-
-- Function declaration highlighting bug.
-
-## [4.0.11]
-
-### Fixed
-
-- Fixed a highlighting issue with default parameter values (see #242).
-- Fixed a highlighting issue with preprocessor directives (see #240).
-- Fixed a linter issue when MainPath was not set immediatly (see #241).
-
-## [4.0.10]
-
-### Improved
-
-- Improved main path instructions.
-
-### Fixed
-
-- Tests are back.
-- Fixed chained variable declaration parsing.
-
-## [4.0.9]
-
-### Fixed
-
-- Enum struct field resolution error.
-
-## [4.0.8]
-
-### Fixed
-
-- Fixed a typo in previous version.
-
-## [4.0.7]
-
-### Added
-
-- Added `enum struct` fields dimensions in hovers.
-
-### Improved
-
-- Improved the KeyValue formatter.
-- Improved the KeyValue linter.
-- Slightly improved asynchronous parsing.
-
-### Fixed
-
-- Fixed defines descriptions and values.
-- Fixed semantic resolution for `enum struct` scope operator (`::`) and `methodmap` static methods.
-- Fixed `static` methodmap's method support.
-- Fixed highlighting inside array access.
-
-## [4.0.6]
-
-### Fixed
-
-- Fixed an error when using the `!!template` snippet (see #236).
-- Fixed a highlighting bug for function default parameters.
-- Fixed broken variable suggestions.
-
-## [4.0.5]
-
-### Added
-
-- Added a "Don't show again" option for mainpath warnings.
-
-### Fixed
-
-- Fixed enum struct attributes missing.
-
-## [4.0.4]
-
-### Fixed
-
-- Improved the parser.
-
-## [4.0.3]
-
-### Fixed
-
-- Fixed a parser issue (see #234).
-
-## [4.0.2]
-
-### Removed
-
-- Removed parser generated diagnostics.
-
-## [4.0.1]
-
-### Fixed
-
-- Fixed an issue while evaluating preprocessor expression with defines that do not have a value (see #231).
-- Fixed an issue with define description having leading symbols.
-
-## [4.0.0]
-
-### Added
-
-- Added a brand new parser.
-- Nicer loader.
-- Better docstring generation.
-- Complete syntax highlighting overhaul.
-- Added positional arguments support.
-- Added code folding for `#if` and `#endif` (see #210).
-- Added the possibility to use `${mainPath}` as the localRoot setting for the FTP/SFTP upload setting (see #209).
-- Separated primitive types from other types, like in the C/C++ extension.
-- Added better methodmap constructor support.
-- Added better methodmap property support.
-- Improved the old syntax support.
-- Improved incorrect configuration warnings.
-- Improved missing main path error message.
-- Improved Valve KeyValue and Valve CFG highlighting.
-
-### Fixed
-
-- Fixed random strikethrough appearing throughout the code (see #216).
-- Fixed asynchronous parsing.
-- Fix a zip deploy issue for the release workflow template (thanks to [domikuss](https://github.com/domikuss) for implementing this, see #220).
-- Fixed auto closing `*/` insertion for non docstring comments.
-- Fixed an issue where items would show a definition in string and comments (see #214).
-- Fixed an issue where methods definition would not point to the correct method.
-- Fixed deprecated color highlighting.
-- Fixed a highlighting bugs with methods/properties definitions.
-- Fixed SP linter arguments not being parsed correctly.
-- Fixed support for standalone .sp files.
-
-### Removed
-
-- Removed `/* Content */` in code snippets (see #211).
-
-## [3.1.0]
-
-### Added
-
-- Added deprecated functions and methods support.
-- Added support for references provider. The extension now know where every reference to a symbol is (see [the documentation](https://code.visualstudio.com/api/language-extensions/programmatic-language-features#find-all-references-to-a-symbol) for more details).
-- Added support for rename provider (see [the documentation](https://code.visualstudio.com/api/language-extensions/programmatic-language-features#rename-symbols) for more details).
-- Added a ~~strikethrough~~ on deprecated symbols. This can be disabled with (`"editor.showDeprecated": false`)
-
-### Fixed
-
-- Fixed workflow file templates.
-- Fixed a bug that would cause for loops to not be matched correctly.
-- Fixed a bug involving signatures when using references in variables (see #206).
-- Fixed include's location range size.
-
-### Improved
-
-- Improved semantic highlighting.
-
-## [3.0.15]
-
-### Added
-
-- Added a better error message for incorrect MainPaths.
-
-### Fixed
-
-- Fixed an indentention issue (see #204).
-
-### Improved
-
-- Changed the location of the SM install command (see #202).
-
-## [3.0.14]
-
-### Added
-
-- Added `//#region` - `//#endregion` folding (see #198).
-
-### Fixed
-
-- Fixed an error making static methods not appear in suggestions.
-- Fixed a formatter issue with doc comments.
-- Fixed an error when parsing arguments to the Sourcepawn compiler prior to v~1.6.
-- Fixed `.inc` being inserted at the end of `#include` autocompletions (see #200).
-- Fixed right side of enum asignment being parsed as enum member (see #199).
-
-## [3.0.13]
-
-### Fixed
-
-- Fixed an error making optional include dirs unusable.
-
-## [3.0.12]
-
-### Added
-
-- Added a linter for .cfg files.
-
-### Fixed
-
-- Fixed a parsing error causing lint messages to display in the wrong file.
-- Started to enforce better TypeScript rules.
-
-## [3.0.11]
-
-### Added
-
-- Added support for block comments in .cfg files (see #189).
-
-### Fixed
-
-- Fixed enum with comments parsing (see #188).
-- Fixed a bug which would cause pressing enter after the end of a block comment to add an unwanted space to the indentation.
-- Fixed linter errors going to which ever file they please when MainPath is set.
-- Improved `#define` parsing (see #191).
-
-## [3.0.10]
-
-### Fixed
-
-- Fixed "static" keyword being highlighted in variable names (see #186).
-
-## [3.0.9]
-
-### Fixed
-
-- Fixed a file extension issue when compiling (see #184).
-- Tweaked some spdoc highlighting.
-
-## [3.0.8]
-
-### Fixed
-
-- Made output channel more compact.
-
-## [3.0.7]
-
-### Fixed
-
-- Fixed autocompletion error (see #181).
-- Fixed syntax highlighting.
-- Readd compiler command when calling `compileSM`.
-- Enable semantic highlighting by default (see #169).
-
-## [3.0.6]
-
-### Fixed
-
-- Fixed a typo in the parser.
-- Switched to output window instead of terminal for the Compile SM command.
-- Fixed malformed code outline (see #179).
-
-## [3.0.5]
-
-### Fixed
-
-- Fixed incorrect MainPath when using a keybind to compile.
-
-## [3.0.4]
-
-### Fixed
-
-- Fixed the compiler refreshing plugins too early when `onCompile` was set (see #174).
-- Fixed a parsing issue with the `new` keyword.
-
-## [3.0.3]
-
-### Added
-
-- Added lint errors and warnings on compile when the linter is disabled.
-
-### Fixed
-
-- Fixed a compilation bug when MainPath wasn't set.
-- Made color highlighting more general for themes other than the default one (see #169).
-- Fixed a formatting error.
-- Fixed incorrect setting check in compile command.
-
-## [3.0.2]
-
-### Added
-
-- Added support for methodmap defined in enums (see #170).
-- Added a way to refresh plugins after compiling (see #167).
-- Added automatic `sourcemod.inc` include, as it is included by the Sourcepawn compiler by default.
-- Added better syntax highlighting for `#if defined` preprocessor statements (see #168).
-
-### Fixed
-
-- Fixed incorrect relative MainPath in the compile command.
-- Made color highlighting more general for themes other than the default one (see #169).
-
-## [3.0.1]
-
-### Fixed
-
-- Fixed setMainPath command not working from the Command Palette.
-- Fixed inconsistent `public` fix (see #165).
-
-## [3.0.0]
-
-### Added
-
-- Added an option for relative upload paths.
-- Added a formatter for KeyValues style files (.cfg, .phrases.txt, etc).
-- Added support for relative optional include directories (see #161).
-- Added support for commit characters (see #162). Thanks to [BoomShotKapow](https://github.com/BoomShotKapow) for implementing this.
-- Added `@param` keyword highlighting in JSDoc comments.
-- Added a `Loading SM API`, status icon.
-- Added a sorting feature for Hovers. Sourcemod builtin hovers will now be more relevant.
-
-### Fixed
-
-- Fixed Github workflow.
-- Bumped some dependencies.
-- Added a debug message for the upload command.
-- Fixed the compiler compiling the active document instead of the one selected when compiling from the tree view.
-- Improved the basic language support by VSCode.
-- Improved the JSDoc parsing to be nicer.
-
-## [2.7.2]
-
-### Added
-
-- Added an extra template for a test workflow.
-
-### Fixed
-
-- Fixed potential incorrect function parsing.
-- Tweaked clang-format's config.
-- Fixed a bug when using MainPath in a Workspace.
-
-## [2.7.0]
-
-### Fixed
-
-- Code refactoring.
-
-## [2.6.5]
-
-### Fixed
-
-- Fixed `myinfo` snippet.
-
-## [2.6.4]
-
-### Fixed
-
-- Fixed some potential undefined errors.
-
-## [2.6.3]
-
-### Fixed
-
-- Fixed a bug caused by asynchronous behaviour.
-- Fixed a formatting bug involving the `public` identifier (see #155).
-- Fixed a highlighting bug with `static` and `const` (thanks to [Dran1x](https://github.com/dran1x) for reporting this).
-
-## [2.6.2]
-
-### Fixed
-
-- Fixed wrong data being passed to the config.
-
-## [2.6.1]
-
-### Added
-
-- Add a way to quickly switch between Sourcemod compilers.
-
-### Fixed
-
-- Removed unneeded test includes.
-- Fixed a bug where parsing the first line would be inconsistent.
-- Fixed a highlighting bug (see #153).
-
-## [2.6.0]
-
-### Added
-
-- Added a way to quickly switch between Sourcemod APIs.
-- Recommend the associated constructor of a variable first when using `new`.
-
-### Fixed
-
-- Updated Clang-Format to v13.0 using [those binaries](https://github.com/muttleyxd/clang-tools-static-binaries/releases/tag/master-f3a37dd2). Thanks to [Sples1](https://github.com/Sples1) for the default settings.
-- The formatter won't format `.inc` files anymore.
-- Fixed `public` being highlighted incorrectly (see #151).
-- Fixed old syntax highlighting for function return type declaration.
-- Fixed GoToDefinition not working for types in enum structs.
-- Fixed wrong compiler being used in workspace scopped settings.
-- Improved the reliability of the automatic output folder selection when compiling.
-- Fixed constructors' signature.
-
-## [2.5.4]
-
-### Added
-
-- Added new keywords to autocompletion (see #148).
-
-## [2.5.3]
-
-### Fixed
-
-- Fixed `typeset` parsing error.
-
-## [2.5.2]
-
-### Fixed
-
-- Fixed the insertParameters function (see #145).
-- Fixed methodmap not being found in .inc files.
-- Improved the enum parsing.
-
-## [2.5.1]
-
-### Added
-
-- Added support for methodmaps static functions.
-
-### Fixed
-
-- Fixed `Set current file as main not working` (see #143).
-- Fixed anonymous enums not being separated correctly.
-
-## [2.5.0]
-
-### Added
-
-- Added support for [multi-root workspaces](https://code.visualstudio.com/docs/editor/multi-root-workspaces).
-- Anonymous enums will now appear in the outline as `Enum #<i>`.
-- GoToDefiniton and hover will no longer be provided inside strings and comments.
-
-### Fixed
-
-- Fixed an issue with the highlighting of the `new` keyword.
-- Fixed typedef and typeset blocking providers for the return type.
-
-### Fixed
-
-- Fixed an issue where the files were not uploaded to the server once the plugin was successfuly compiled.
-- Fixed an issue where an anonymous enum would be parsed like a function (see #141).
-- Fixed an issue where includes with submodules could not be parsed on Windows when located in the SourceMod home (thanks to [Dran1x](https://github.com/dran1x) for helping me to figure this out).
-
-## [2.4.6]
-
-### Fixed
-
-- Fixed an issue with the Github workflow template.
-- Added SM Create Changelog command.
-
-## [2.4.5]
-
-### Added
-
-- Added CodeFactor badge.
-- Added support for new Github action.
-- Added all string format specifiers, including the non-officialy supported ones (see #136).
-- Added support for typedefs and typesets.
-- Added a more verbose error message as to why the extension might crash when running the uploadToServer command.
-
-### Fixed
-
-- When creating a new project, the editor will now automatically focus on the newly created .sp file.
-- Fixed `install SM` command crash.
-
-## [2.4.4]
-
-### Fixed
-
-- Fixed Methodmaps' inheritance not working for autocompletion.
-
-## [2.4.3]
-
-### Fixed
-
-- Fixed MethodMaps and enum structs' methods not working with GoToDefinition.
-- Fixed enumMembers not working with GoToDefinition.
-- Signatures are now sorted by the size of the description.
-- Extension now outputs compiled plugin to the "plugins" folder when available.
-
-## [2.4.2]
-
-### Added
-
-- Added `this` support for methodmaps.
-
-### Fixed
-
-- Fixed GoToDefinition for secondary files (see #125).
-- Fixed potential undefined error in JSDocProvider.
-- Fixed trailing `"` in JSDoc.
-- Fixed methodmap GoToDefinition not working on methodmaps.
-
-## [2.4.1]
-
-### Added
-
-- Added defines, enum, enum members and variables to the outline.
-
-### Fixed
-
-- Providers are now asynchronous
-
-## [2.4.0]
-
-### Added
-
-- Added support for symbolic links.
-- Added GoToDefinition for includes.
-
-### Fixed
-
-- Fixed clang-format support (Fixed by [DarklSide](https://github.com/DarklSide)).
-- Fixed comments staying in the buffer for too long (see #117).
-- Fixed missing scopped variables in suggestions.
-- Fixed methodmaps' property parsing bug.
-- Improved include's path resolution, there should be less collisions if you have two files with the same name in the same project workspace.
-- Improved BUG issues templates (see #116).
-- Improved JSDoc completions provider.
-- Fixed functions which return an array not being parsed.
-- Fixed statements like sizeof being parsed as functions.
-
-## [2.3.2]
-
-### Fixed
-
-- Fixed a small syntax highlighting issue.
-- Fixed incorrect function call parsing.
-- Fixed double function call parsing.
-
-## [2.3.1]
-
-### Fixed
-
-- Fixed an undefined call error.
-- Fixed an error that would compromise the parsing of functions located right under enum structs or methodmaps (see #110).
-- Fixed description parsing for some function's description.
-
-## [2.3.0]
-
-### Added
-
-- Added support for macros.
-
-## [2.2.8]
-
-### Fixed
-
-- Fixed initial parsing of files when opening an empty project (see #106).
-- Fixed an issue where `this` autocompletion wouldn't work properly after a certain amount of lines of code (see #107).
-- Fixed an issue where GoToDefinition and Hover wouldn't work for local variables of enum structs' methods.
-
-## [2.2.7]
-
-### Added
-
-- Added a wiki for better documentation.
-
-### Fixed
-
-- Fixed incorrect setting's description.
-- Fixed incorrect or missing autocompletion for includes.
-- Fixed a regex issue which wouldn't detect an enum struct item if it was in an array.
-
-## [2.2.6]
-
-### Fixed
-
-- Fixed `\\` not being escaped properly (Fixed by [Natanel-Shitrit](https://github.com/Natanel-Shitrit)).
-- Fixed `#include` regex when trailing comment is present (fixes #102).
-
-## [2.2.5]
-
-### Added
-
-- Files will now be parsed on extension load.
-
-### Fixed
-
-- Fixed a highlighting bug.
-- Fixed parser error for functions declared on line 1.
-- Improved the algorithm which queries the scope of a variable.
-- Fixed incorrect function regex.
-
-## [2.2.4]
-
-### Added
-
-- Add support for multiple definitions on a single item. For example, `OnPluginStart` will now point to the forward and the function overcall.
-
-### Fixed
-
-- Completions now only appear once.
-- Fixed defines and enumMember not being highlighted.
-- Fixed highlighting error when the static or const keyword is used.
-
-## [2.2.3]
-
-### Added
-
-- To improve efficiency and user experience (when working on small files), the parser will now only run when the edited character is not a word (not matching the regex `\w+`).
-
-### Fixed
-
-- Fixed an error when parsing `get` and `set` in properties.
-
-## [2.2.2]
-
-### Added
-
-- Added keywords and constants completions.
-
-### Fixed
-
-- Fixed parsing of old syntax (SM1.7) functions.
-
-## [2.2.1]
-
-### Fixed
-
-- Fixed a typo in the parser.
-- Made the parser more robust to different styles of writing.
-
-## [2.2.0]
-
-### Added
-
-- Added a file system watcher to react to deletion/addition of .inc or .sp files.
-- Added support for [code outline](https://code.visualstudio.com/docs/getstarted/userinterface#_breadcrumbs). This works for functions, enum structs, enums and methodmaps.
-
-### Fixed
-
-- Fixed parsing of natives declared on multiple lines.
-- Fixed variable parsing when there is a trailing comment.
-- Fixed methodmap's method parsing error.
-
-### Removed
-
-- Removed the initial parsing of all .sp files present in the workspace. This should lower the loading time (or even the crash in some cases) of the extension for users who have all their projects in a single workspace.
-
-## [2.1.3]
-
-### Fixed
-
-- Remove images from package.
-
-## [2.1.2]
-
-### Added
-
-- Add proper highlighting inside enums.
-- Add support for the `::` identifier.
-
-### Fixed
-
-- Fixed defines and enum members being highlighted in strings and block comments.
-
-## [2.1.1]
-
-### Fixed
-
-- Fixed logic error in enum struct parsing.
-
-## [2.1.0]
-
-### Added
-
-- Added `this` support inside enum structs.
-- Added GoToDefinition support inside enum structs' methods.
-
-### Fixed
-
-- Fixed parsing error for `<keyword>[] <variablename>` variable declarations.
-- Fixed parsing of enum struct methods, where the last one would be considered like a global function.
-
-## [2.0.2]
-
-### Fixed
-
-- Improved functions parsing.
-- Fixed `//` in doc comments.
-- Fixed defines and enum members being highlighted in comments.
-
-## [2.0.1]
-
-### Added
-
-- Added proper highlighting support for `undef`, `function`, `typedef` and `typeset`.
-- Added highlighting support for `FormatTime` placeholders.
-
-### Fixed
-
-- Fixed an issue where global methodmap variables wouldn't get method/property autocompletion.
-- Method/Property completions won't suggest the constructor if the `new` keyword isn't detected.
-- Fixed incorrect parsing for function descriptions containing \< and \>.
-- Improved support for Intellisense for projects containing multiple .sp files. If MainPath is properly configured, Intellisens will work correctly.
-
-## [2.0.0]
-
-### Added
-
-- Completion now only suggest methods and properties that belong to the methodmap or the enum struct of the variable.
-- MethodMap completions now suggest inherited properties and methods.
-- MethodMap and enum structs' completions are now suggested even for arrays elements and function calls.
-- Added support for autocompletion for nested enum structs' properties and methods.
-- Added support for the `new` keyword. Suggestions will only suggest constructors and the extension will provide signatures accordingly.
-- Function and method signatures now work even if there is no JSDoc comment right above.
-- Added an option to specify a path relative to the workspace when creating a new project.
-- Implemented scopped completions for variables. A variable won't be suggested if the user is typing outside of the variable's scope.
-- Extension is now bundled, this will improve performances.
-- Complete refactoring of the GoToDefinition system, which now updates the location of an item every parsing.
-- Added support for signatures help in multi-line function calls.
-- Added escaped characters highlighting.
-- Added dynamic syntax highlighting for defines and enum Members.
-
-### Fixed
-
-- Improved overall performances by over 50% in some cases (completions were sometimes iterated over twice, which caused delays in large files).
-- Made `#include`, `#pragma`, etc statements highlighting closer to C/C++ highlighting.
-- Fixed an issue for include files not inside an `include` folder.
-- Fixed an error where function signatures would get confused if a `,` was in a string or an array.
-- Fixed unprompted autocompletion when typing misc characters like `\` or `"`.
-- Fixed an issue where signatures helpers wouldn't work properly on secondary .sp files.
-- Improved syntax highlighting for function return types.
-- GoToDefinition, Hover, and Signatures are now less random.
-
-## [1.12.7]
-
-### Added
-
-- Added support for .ini files syntax highlighting. Thanks to [HolyHender](https://github.com/HolyHender) for suggesting this.
-- Added a setting for choosing whether to always compile the MainPath file (if it's set) or to always compile the currently opened file.
-- Added support for .kv files.
-- Added a setting to specify an output path for the compiler.
-
-### Fixed
-
-- Fixed issue #54 where a _compiled_ folder would be generated even if the output directory was configured to something else. Thanks to [DRAN1X](https://github.com/dran1x) for reporting this.
-- Compile button is now more persistent in the menu.
-- Fixed issue #58 regarding syntax highlighting for .cfg files.
-- Fixed issue #56 regarding syntax highlighting for multiline strings and `'` inside double quoted strings and vice-versa.
-
-## [1.12.6]
-
-### Fixed
-
-- Fixed a bug where the installer wouldn't add paths to the settings after installing sourcemod.
-
-## [1.12.5]
-
-### Added
-
-- Added highlighting in strings for chat color placeholders such as `{green}`.
-
-### Fixed
-
-- Fixed `%5.2f` highlighting in strings. Thanks to [zer0.k](https://github.com/zer0k-z) for letting me know.
-- Fixed escaped characters not being highlighted in single quoted strings.
-- Fixed keys not being highlighted if the value was empty in .cfg files.
-- Fixed an error where files wouldn't get linted properly if `MainPath` wasn't defined.
-- Allow multiple instances of "${TabSize}" and "${UseTab}" in formatter settings. Thanks to [llamasking](https://github.com/llamasking) for implementing this.
-- Fixed incorrect formatting of the `myinfo` array.
-
-## [1.12.4]
-
-### Added
-
-- Added auto-closing `>` to include completions.
-- Added autocompletion for Source Generic Events and CS:GO Events (triggered when calling `EventHook` and `EventHookEx`). Huge thanks to [HolyHender](https://github.com/HolyHender) for the webscraping.
-- Added a setting to change the path of the output directory as suggested by [Pheubel](https://github.com/Pheubel).
-
-### Fixed
-
-- Partially fixed a highlighting issue where the bitwise operator `&` would be interpreted as a pointer derefencement.
-- Fixed a parsing bug for array declarations separated by a `,`.
-- Fixed incomplete JSDoc completions.
-- Fixed a bug with old-style function declarations parsing.
-- Fixed a bug where the linter would return the wrong path when a MainPath was not null.
-
-### Removed
-
-- Removed linter support for .inc files.
-
-## [1.12.3]
-
-### Fixed
-
-- Fixed scopped variables not being parsed correctly if below a `for` loop.
-- Fixed newly added includes not being parsed automatically.
-- Fixed formatter overwritting unsaved changes (#44). Thanks to [Adrianilloo](https://github.com/Adrianilloo) for reporting.
-
-## [1.12.2]
-
-### Added
-
-- Added autocompletion for `#include`.
-
-### Fixed
-
-- Fixed issue #34 thanks to [BoomShotKapow](https://github.com/BoomShotKapow).
-- Fixed issue #35 related to highlighting glitches.
-- Switched default keybind for `smInsertParameters` from `tab` to `ctrl+shift+i`.
-- Fixed a bug causing control statements to be interpreted as functions by the go-to-definition function parser.
-- Fixed an error when parsing arrays in enum struct.
-
-## [1.12.1]
-
-### Fixed
-
-- Fixed a missing dependency.
-
-## [1.12.0]
-
-### Added
-
-- More detailed error messages for the linter, thanks to [ShufflexDD's post](https://forums.alliedmods.net/showthread.php?t=201044).
-- Support for go-to-definition for scopped variable.
-- More `#pragma` snippets.
-- Support for range in enum (struct), enum members, variable and define definitions.
-- New command to set the current file as main.
-- Dev builds are now released automatically.
-- Support for variables completion across multiple .sp files
-- Command to download sourcemod automatically.
-
-### Fixed
-
-- SM Compile will now always point to the current file.
-- The linter now runs asynchronously, thanks to [CirnoV](https://github.com/CirnoV).
-- Fixed an issue where the signature of a function would not reappear when typing a comma.
-- Fixed an issue where function definitions could collide with other definitions.
-- Fixed the linter's regex.
-- Fixed enum parsing regex.
-- Fixed a bug that occured when parsing arrays.
-- Fixed a highlighting bug for numeric constants in arrays' size declarations.
-- Fixed a highlighting bug for turnary operators, thanks to [Холя](https://github.com/HolyHender) for reporting this.
-- Fixed crashes on extension startup when no folder were opened.
-
-## [1.11.5]
-
-### Added
-
-- Added support for range in function definitions.
-- Added hover support for enum (struct) and properties.
-- Dropped support for semantic syntax highlighting as it was too unreliable.
-- Added support for better token bases syntax highlighting (types like `JSONObject` are now highlighted correctly).
-- Fixed a parsing bug where functions definitions would get overwritten.
-- Fixed syntax highlighting for old style declarations.
-- Fixed typeset being parsed as functions, causing problems with `int` pointing to a definition.
-
-## [1.11.4]
-
-- Added a new command to automatically insert function parameters (thanks to [BoomShotKapow](https://github.com/BoomShotKapow) for the implementation !)
-- Fixed an issue where multiline function arguments would appear twice (#30).
-- Fixed an issue where two functions (usually natives) declared on two consecutive lines would not be parsed properly.
-- Fixed an issue where a function overcall (like `OnPluginStart`) would not always override the inc definition.
-- Implemented semantic syntax highlighting.
-- Static syntax highlighting tweaks.
-
-## [1.11.3]
-
-- Fixed a major bug that would cause infinite parsing and crash the extension after a while, thanks a lot to Adrián, sze and JustSad for helping me to fix it!
-
-## [1.11.2]
-
-- Fixed a bug where enums without a space after the name wouldn't be parsed.
-- Added an include guard to avoid parsing the same files multiple times.
-- Parsing performances improvements.
-- Fixed a bug where a line number would sometimes be negative, causing an extension crash.
-- Added some debugging messages for contributors.
-
-## [1.11.1]
-
-- Better support for nested includes.
-- Added main file includes completions in secondary .sp files.
-- Fixed a bug where only one letter of the method name was parsed for the autocompletion.
-- Added an error message when opening a .sp file only.
-
-## [1.11.0]
-
-- Added automatic documentation generation for functions.
-- Added a command to refresh plugins on a Source server.
-- Added a command to upload plugins to an FTP/SFTP server.
-- Added a setting to automatically deploy the plugin to an FTP/SFTP server after a successful compile.
-- Added a setting to automatically refresh the Source server's plugins list after a successful upload.
-- Added basic support for properties autocompletion.
-- Added support for functions without a `public/stock/static/native` prefix.
-- Added support for enum's member documentation on hover.
-- Fixed wrong name parsing or old syntax functions.
-- Methods will now show their parent Methodmap as detail in the autocompletion prompt.
-- Improved the parsing of already parsed includes.
-- Changed the name of the settings prefix for better consistency.
-- The `sourcepawn.MainPath` setting can now be relative or absolute.
-- Fixed the linter on Windows.
-- Sub .sp files now inherit from MainPath's completions.
-
-## [1.10.6]
-
-- Added a config to toggle the linter on and off.
-- The `MainPath` setting now applies to the compile command as well.
-- Unit tests have been implemented for better reliability.
-- The code has been cleaned up.
-
-## [1.10.5]
-
-- Second hotfix for commands not working anymore.
-
-## [1.10.4]
-
-- Hotfix for commands not working anymore.
-
-## [1.10.3]
-
-- Added syntax highlighting for translations.
-- Added syntax highlighting for gamedata files.
-- Added syntax highlighting for cfg files.
-- Added a fileicon for .cfg files.
-- Added linter and builtin compiler options.
-
-## [1.10.2]
-
-- Added link to documentation in hover help.
-- Fixed a keybinding issue.
-
-## [1.10.1]
-
-- Added file origin as function and enums autocompletion details.
-- Added parent enum name as enum members autocompletions details.
-- Improved the parsing of functions.
-- Improved the hover informations styling.
-- Improving the signature informations styling.
-- Added go to definition and hover help for defines, enum and enum members.
-
-## [1.10.0]
-
-- Fixed a bug where files would not get parsed properly sometimes.
-- Fixed nested includes not parsing.
-- Added a formatter based on clang-format, which the user can (almost) fully customize.
-- Added a way to disable the linter per documents : add `//linter=false` at the top of the document you want to block (Suggested by [Kyle](https://github.com/Kxnrl)).
-- Added a setting for specifying the `main.sp` file in a project with multiple `.sp` files. Please note that all files have to be saved in order for the linter to work if that setting is configured.
-- Added Hover description and help for functions.
-
-## [1.9.2]
-
-- Improved styling of signature helps.
-- Improved include parsing speed and reliability, no longer random guessing.
-
-## [1.9.1]
-
-- Hotfix for relative includes not working if they are .sp files (Pointed out by [Bara](https://github.com/Bara)).
-
-## [1.9.0]
-
-- Added Go-To-Definition for functions and for global variables (in the same file).
-- Added forward parsing.
-- Added better description support.
-- Added better iterative parsing, it is no longer required to save the document for completions to take effect.
-- Improved the overall quality and readability of the code.
-
-## [1.8.4]
-
-- Switched to a client-based extension, removing support for LSP.
-- Switched to an iterative parser, instead of a recursive one, thus fixing Call Stack Overflow errors when parsing large files.
-- Added an option to hide the compile button (Suggested by [NullifidianSF](https://github.com/NullifidianSF)).
-- Added an option to add additional include folders location (Suggested by [Bara](https://github.com/Bara)).
-- Fixed an error where the compiler would not resolve the path correctly (Fixed by [Natanel-Shitrit](https://github.com/Natanel-Shitrit)).
-
-## [1.8.3]
-
-- Fixed an error on Windows when generating files.
-- Fixed a syntax error on Windows for paths in json files.
-
-## [1.8.2]
-
-- Fixed an error where the linter was unable to write the compiled file.
-
-## [1.8.1]
-
-- Fixed a key bind issue.
-- Fixed a linter error for include files.
-
-## [1.8.0]
-
-- Added support for for loops variable completion.
-- Added support for enums parsing.
-- Added a command for tasks.json generation from a template.
-- Added a command for .sp file generation from a template.
-- Added a command for README.md file generation from a template.
-- Added a command for github Actions file generation from a template.
-- Added a command to generate a Project from a template.
-- Added a linter based on spcomp.
-- Added a command and a button to compile the current .sp file.
-- Added more settings to support the above features.
-
-## [1.7.1]
-
-- Added full icons support.
-- Fixed potential missing dependencies crash.
-
-## [1.7.0]
-
-- Added multiline function parsing.
-- Improved snippets and added new ones.
-- Added support for simple `//` descriptions above functions.
-- Fixed internal sourcemod functions being parsed.
-- Added beginner friendly include parsing.
-- Fixed descriptions not showing.
-
-## [1.6.0]
-
-- Fixed parsing from include files.
-- Added variables autocompletion.
-- Added a few snippets.
-
-## [1.4.0]
-
-- Add a massive number of new keywords and constants (thanks to [@Obuss](https://github.com/Obuss))
-
-## [1.3.0]
-
-- Fix infinite recursion in parsing child folders in `/include/`
-- Fix parse errors parsing included files that use the old syntax
-- Fix error loading `sourcemod_home` when opening a flat `.sp` file
-- Improve loading of large dependency trees
-- Add a number of new sytax definitions (thanks to [@Technoblazed](https://github.com/Technoblazed))
-
-## [1.0.0]
-
-- Add support for simple autocompletion
-
-## [0.3.0]
-
-- Add support for a variety of enums and constants
-
-## [0.2.0]
-
-- Add support for `#include` and the `FeatureType` and `FeatureStatus` enums
-- Add `Action` as a core type
-
-## [0.1.0]
-
-Initial release with basic SourcePawn highlighting
+## Release Notes
+
+## [5.3.2]
+
+### Added
+
+- Added a new linter arguments settings to match the LanguageServer's specifications.
+
+## [5.3.1]
+
+### Fixed
+
+- Fixed language server installation issue.
+
+## [5.3.0]
+
+### Added
+
+- Added spcomp status in the StatusBar.
+- Added support for dynamic configuration with the server.
+
+### Fixed
+
+- Fixed commands using the old settings.
+- Fixed and improved the installSM command.
+- Fixed crashes when updating the server.
+
+## [5.2.0]
+
+### Added
+
+- Improved the setting migration.
+
+### Fixed
+
+- Fixed the server trying to update in debug mode.
+
+## [5.1.0]
+
+### Fixed
+
+- Revert the premature release of v5.
+
+## [5.0.4]
+
+### Added
+
+- Added the status of the server in the VSCode bottom toolbar.
+- Added a way to restart the server from the VSCode toolbar.
+
+### Fixed
+
+- Improved the reliability of downloading a new version of the server.
+
+## [5.0.3]
+
+### Added
+
+- Added a function to automatically migrate the settings to the new `sourcepawn_lsp` format.
+
+## [5.0.2]
+
+### Added
+
+- Added error handling when downloading a version of `sourcepawn_lsp`.
+
+## [5.0.1]
+
+### Added
+
+- Added OpenVSX pre-releases support.
+
+### Fixed
+
+- Fixed vulnerabilities.
+
+## [5.0.0]
+
+### Added
+
+- Switched to [SourcePawn Language Server](https://github.com/Sarrus1/sourcepawn-lsp).
+
+## [4.2.3]
+
+### Fixed
+
+- Fixed invalid highlighting for variables names `error` (see #262).
+- Fixed missing highlighting for number padding format specifier (see #263).
+
+## [4.2.2]
+
+### Fixed
+
+- Fixed a snippet generation issue (see #260).
+- Fixed a highlighting issue were expanded integers and hexadecimals literals would show as invalid.
+- Fixed highlighting for `#warning` and `#error`.
+
+## [4.2.1]
+
+### Fixed
+
+- Fixed a linter bug on compilation.
+- Fixed missing comment highlighting in Valve CFG format.
+- Fixed too many `"` when completing quote includes.
+
+## [4.2.0]
+
+### Added
+
+- Added debouncing for better parsing performances.
+- Added `sourcemod` as default include.
+
+### Fixed
+
+- Fixed a hanging process error when calling spcomp.
+- Fixed incorrect highlighting for `"%.f"` in string literals (see #254).
+- Fixed incorrect snippet generation for forwards (see #253).
+- Fixed macros' signature not working (see #255).
+
+## [4.0.14]
+
+### Fixed
+
+- Fixed a bug when resolving optional include files (see #251, thanks [BoneTM](https://github.com/BoneTM) for the PR!).
+
+### Improved
+
+- Improved the README template.
+
+## [4.0.13]
+
+### Fixed
+
+- Linter errors going to the wrong file when Main Path is not set (see #448 and #449).
+
+## [4.0.12]
+
+### Fixed
+
+- Function declaration highlighting bug.
+
+## [4.0.11]
+
+### Fixed
+
+- Fixed a highlighting issue with default parameter values (see #242).
+- Fixed a highlighting issue with preprocessor directives (see #240).
+- Fixed a linter issue when MainPath was not set immediatly (see #241).
+
+## [4.0.10]
+
+### Improved
+
+- Improved main path instructions.
+
+### Fixed
+
+- Tests are back.
+- Fixed chained variable declaration parsing.
+
+## [4.0.9]
+
+### Fixed
+
+- Enum struct field resolution error.
+
+## [4.0.8]
+
+### Fixed
+
+- Fixed a typo in previous version.
+
+## [4.0.7]
+
+### Added
+
+- Added `enum struct` fields dimensions in hovers.
+
+### Improved
+
+- Improved the KeyValue formatter.
+- Improved the KeyValue linter.
+- Slightly improved asynchronous parsing.
+
+### Fixed
+
+- Fixed defines descriptions and values.
+- Fixed semantic resolution for `enum struct` scope operator (`::`) and `methodmap` static methods.
+- Fixed `static` methodmap's method support.
+- Fixed highlighting inside array access.
+
+## [4.0.6]
+
+### Fixed
+
+- Fixed an error when using the `!!template` snippet (see #236).
+- Fixed a highlighting bug for function default parameters.
+- Fixed broken variable suggestions.
+
+## [4.0.5]
+
+### Added
+
+- Added a "Don't show again" option for mainpath warnings.
+
+### Fixed
+
+- Fixed enum struct attributes missing.
+
+## [4.0.4]
+
+### Fixed
+
+- Improved the parser.
+
+## [4.0.3]
+
+### Fixed
+
+- Fixed a parser issue (see #234).
+
+## [4.0.2]
+
+### Removed
+
+- Removed parser generated diagnostics.
+
+## [4.0.1]
+
+### Fixed
+
+- Fixed an issue while evaluating preprocessor expression with defines that do not have a value (see #231).
+- Fixed an issue with define description having leading symbols.
+
+## [4.0.0]
+
+### Added
+
+- Added a brand new parser.
+- Nicer loader.
+- Better docstring generation.
+- Complete syntax highlighting overhaul.
+- Added positional arguments support.
+- Added code folding for `#if` and `#endif` (see #210).
+- Added the possibility to use `${mainPath}` as the localRoot setting for the FTP/SFTP upload setting (see #209).
+- Separated primitive types from other types, like in the C/C++ extension.
+- Added better methodmap constructor support.
+- Added better methodmap property support.
+- Improved the old syntax support.
+- Improved incorrect configuration warnings.
+- Improved missing main path error message.
+- Improved Valve KeyValue and Valve CFG highlighting.
+
+### Fixed
+
+- Fixed random strikethrough appearing throughout the code (see #216).
+- Fixed asynchronous parsing.
+- Fix a zip deploy issue for the release workflow template (thanks to [domikuss](https://github.com/domikuss) for implementing this, see #220).
+- Fixed auto closing `*/` insertion for non docstring comments.
+- Fixed an issue where items would show a definition in string and comments (see #214).
+- Fixed an issue where methods definition would not point to the correct method.
+- Fixed deprecated color highlighting.
+- Fixed a highlighting bugs with methods/properties definitions.
+- Fixed SP linter arguments not being parsed correctly.
+- Fixed support for standalone .sp files.
+
+### Removed
+
+- Removed `/* Content */` in code snippets (see #211).
+
+## [3.1.0]
+
+### Added
+
+- Added deprecated functions and methods support.
+- Added support for references provider. The extension now know where every reference to a symbol is (see [the documentation](https://code.visualstudio.com/api/language-extensions/programmatic-language-features#find-all-references-to-a-symbol) for more details).
+- Added support for rename provider (see [the documentation](https://code.visualstudio.com/api/language-extensions/programmatic-language-features#rename-symbols) for more details).
+- Added a ~~strikethrough~~ on deprecated symbols. This can be disabled with (`"editor.showDeprecated": false`)
+
+### Fixed
+
+- Fixed workflow file templates.
+- Fixed a bug that would cause for loops to not be matched correctly.
+- Fixed a bug involving signatures when using references in variables (see #206).
+- Fixed include's location range size.
+
+### Improved
+
+- Improved semantic highlighting.
+
+## [3.0.15]
+
+### Added
+
+- Added a better error message for incorrect MainPaths.
+
+### Fixed
+
+- Fixed an indentention issue (see #204).
+
+### Improved
+
+- Changed the location of the SM install command (see #202).
+
+## [3.0.14]
+
+### Added
+
+- Added `//#region` - `//#endregion` folding (see #198).
+
+### Fixed
+
+- Fixed an error making static methods not appear in suggestions.
+- Fixed a formatter issue with doc comments.
+- Fixed an error when parsing arguments to the Sourcepawn compiler prior to v~1.6.
+- Fixed `.inc` being inserted at the end of `#include` autocompletions (see #200).
+- Fixed right side of enum asignment being parsed as enum member (see #199).
+
+## [3.0.13]
+
+### Fixed
+
+- Fixed an error making optional include dirs unusable.
+
+## [3.0.12]
+
+### Added
+
+- Added a linter for .cfg files.
+
+### Fixed
+
+- Fixed a parsing error causing lint messages to display in the wrong file.
+- Started to enforce better TypeScript rules.
+
+## [3.0.11]
+
+### Added
+
+- Added support for block comments in .cfg files (see #189).
+
+### Fixed
+
+- Fixed enum with comments parsing (see #188).
+- Fixed a bug which would cause pressing enter after the end of a block comment to add an unwanted space to the indentation.
+- Fixed linter errors going to which ever file they please when MainPath is set.
+- Improved `#define` parsing (see #191).
+
+## [3.0.10]
+
+### Fixed
+
+- Fixed "static" keyword being highlighted in variable names (see #186).
+
+## [3.0.9]
+
+### Fixed
+
+- Fixed a file extension issue when compiling (see #184).
+- Tweaked some spdoc highlighting.
+
+## [3.0.8]
+
+### Fixed
+
+- Made output channel more compact.
+
+## [3.0.7]
+
+### Fixed
+
+- Fixed autocompletion error (see #181).
+- Fixed syntax highlighting.
+- Readd compiler command when calling `compileSM`.
+- Enable semantic highlighting by default (see #169).
+
+## [3.0.6]
+
+### Fixed
+
+- Fixed a typo in the parser.
+- Switched to output window instead of terminal for the Compile SM command.
+- Fixed malformed code outline (see #179).
+
+## [3.0.5]
+
+### Fixed
+
+- Fixed incorrect MainPath when using a keybind to compile.
+
+## [3.0.4]
+
+### Fixed
+
+- Fixed the compiler refreshing plugins too early when `onCompile` was set (see #174).
+- Fixed a parsing issue with the `new` keyword.
+
+## [3.0.3]
+
+### Added
+
+- Added lint errors and warnings on compile when the linter is disabled.
+
+### Fixed
+
+- Fixed a compilation bug when MainPath wasn't set.
+- Made color highlighting more general for themes other than the default one (see #169).
+- Fixed a formatting error.
+- Fixed incorrect setting check in compile command.
+
+## [3.0.2]
+
+### Added
+
+- Added support for methodmap defined in enums (see #170).
+- Added a way to refresh plugins after compiling (see #167).
+- Added automatic `sourcemod.inc` include, as it is included by the Sourcepawn compiler by default.
+- Added better syntax highlighting for `#if defined` preprocessor statements (see #168).
+
+### Fixed
+
+- Fixed incorrect relative MainPath in the compile command.
+- Made color highlighting more general for themes other than the default one (see #169).
+
+## [3.0.1]
+
+### Fixed
+
+- Fixed setMainPath command not working from the Command Palette.
+- Fixed inconsistent `public` fix (see #165).
+
+## [3.0.0]
+
+### Added
+
+- Added an option for relative upload paths.
+- Added a formatter for KeyValues style files (.cfg, .phrases.txt, etc).
+- Added support for relative optional include directories (see #161).
+- Added support for commit characters (see #162). Thanks to [BoomShotKapow](https://github.com/BoomShotKapow) for implementing this.
+- Added `@param` keyword highlighting in JSDoc comments.
+- Added a `Loading SM API`, status icon.
+- Added a sorting feature for Hovers. Sourcemod builtin hovers will now be more relevant.
+
+### Fixed
+
+- Fixed Github workflow.
+- Bumped some dependencies.
+- Added a debug message for the upload command.
+- Fixed the compiler compiling the active document instead of the one selected when compiling from the tree view.
+- Improved the basic language support by VSCode.
+- Improved the JSDoc parsing to be nicer.
+
+## [2.7.2]
+
+### Added
+
+- Added an extra template for a test workflow.
+
+### Fixed
+
+- Fixed potential incorrect function parsing.
+- Tweaked clang-format's config.
+- Fixed a bug when using MainPath in a Workspace.
+
+## [2.7.0]
+
+### Fixed
+
+- Code refactoring.
+
+## [2.6.5]
+
+### Fixed
+
+- Fixed `myinfo` snippet.
+
+## [2.6.4]
+
+### Fixed
+
+- Fixed some potential undefined errors.
+
+## [2.6.3]
+
+### Fixed
+
+- Fixed a bug caused by asynchronous behaviour.
+- Fixed a formatting bug involving the `public` identifier (see #155).
+- Fixed a highlighting bug with `static` and `const` (thanks to [Dran1x](https://github.com/dran1x) for reporting this).
+
+## [2.6.2]
+
+### Fixed
+
+- Fixed wrong data being passed to the config.
+
+## [2.6.1]
+
+### Added
+
+- Add a way to quickly switch between Sourcemod compilers.
+
+### Fixed
+
+- Removed unneeded test includes.
+- Fixed a bug where parsing the first line would be inconsistent.
+- Fixed a highlighting bug (see #153).
+
+## [2.6.0]
+
+### Added
+
+- Added a way to quickly switch between Sourcemod APIs.
+- Recommend the associated constructor of a variable first when using `new`.
+
+### Fixed
+
+- Updated Clang-Format to v13.0 using [those binaries](https://github.com/muttleyxd/clang-tools-static-binaries/releases/tag/master-f3a37dd2). Thanks to [Sples1](https://github.com/Sples1) for the default settings.
+- The formatter won't format `.inc` files anymore.
+- Fixed `public` being highlighted incorrectly (see #151).
+- Fixed old syntax highlighting for function return type declaration.
+- Fixed GoToDefinition not working for types in enum structs.
+- Fixed wrong compiler being used in workspace scopped settings.
+- Improved the reliability of the automatic output folder selection when compiling.
+- Fixed constructors' signature.
+
+## [2.5.4]
+
+### Added
+
+- Added new keywords to autocompletion (see #148).
+
+## [2.5.3]
+
+### Fixed
+
+- Fixed `typeset` parsing error.
+
+## [2.5.2]
+
+### Fixed
+
+- Fixed the insertParameters function (see #145).
+- Fixed methodmap not being found in .inc files.
+- Improved the enum parsing.
+
+## [2.5.1]
+
+### Added
+
+- Added support for methodmaps static functions.
+
+### Fixed
+
+- Fixed `Set current file as main not working` (see #143).
+- Fixed anonymous enums not being separated correctly.
+
+## [2.5.0]
+
+### Added
+
+- Added support for [multi-root workspaces](https://code.visualstudio.com/docs/editor/multi-root-workspaces).
+- Anonymous enums will now appear in the outline as `Enum #<i>`.
+- GoToDefiniton and hover will no longer be provided inside strings and comments.
+
+### Fixed
+
+- Fixed an issue with the highlighting of the `new` keyword.
+- Fixed typedef and typeset blocking providers for the return type.
+
+### Fixed
+
+- Fixed an issue where the files were not uploaded to the server once the plugin was successfuly compiled.
+- Fixed an issue where an anonymous enum would be parsed like a function (see #141).
+- Fixed an issue where includes with submodules could not be parsed on Windows when located in the SourceMod home (thanks to [Dran1x](https://github.com/dran1x) for helping me to figure this out).
+
+## [2.4.6]
+
+### Fixed
+
+- Fixed an issue with the Github workflow template.
+- Added SM Create Changelog command.
+
+## [2.4.5]
+
+### Added
+
+- Added CodeFactor badge.
+- Added support for new Github action.
+- Added all string format specifiers, including the non-officialy supported ones (see #136).
+- Added support for typedefs and typesets.
+- Added a more verbose error message as to why the extension might crash when running the uploadToServer command.
+
+### Fixed
+
+- When creating a new project, the editor will now automatically focus on the newly created .sp file.
+- Fixed `install SM` command crash.
+
+## [2.4.4]
+
+### Fixed
+
+- Fixed Methodmaps' inheritance not working for autocompletion.
+
+## [2.4.3]
+
+### Fixed
+
+- Fixed MethodMaps and enum structs' methods not working with GoToDefinition.
+- Fixed enumMembers not working with GoToDefinition.
+- Signatures are now sorted by the size of the description.
+- Extension now outputs compiled plugin to the "plugins" folder when available.
+
+## [2.4.2]
+
+### Added
+
+- Added `this` support for methodmaps.
+
+### Fixed
+
+- Fixed GoToDefinition for secondary files (see #125).
+- Fixed potential undefined error in JSDocProvider.
+- Fixed trailing `"` in JSDoc.
+- Fixed methodmap GoToDefinition not working on methodmaps.
+
+## [2.4.1]
+
+### Added
+
+- Added defines, enum, enum members and variables to the outline.
+
+### Fixed
+
+- Providers are now asynchronous
+
+## [2.4.0]
+
+### Added
+
+- Added support for symbolic links.
+- Added GoToDefinition for includes.
+
+### Fixed
+
+- Fixed clang-format support (Fixed by [DarklSide](https://github.com/DarklSide)).
+- Fixed comments staying in the buffer for too long (see #117).
+- Fixed missing scopped variables in suggestions.
+- Fixed methodmaps' property parsing bug.
+- Improved include's path resolution, there should be less collisions if you have two files with the same name in the same project workspace.
+- Improved BUG issues templates (see #116).
+- Improved JSDoc completions provider.
+- Fixed functions which return an array not being parsed.
+- Fixed statements like sizeof being parsed as functions.
+
+## [2.3.2]
+
+### Fixed
+
+- Fixed a small syntax highlighting issue.
+- Fixed incorrect function call parsing.
+- Fixed double function call parsing.
+
+## [2.3.1]
+
+### Fixed
+
+- Fixed an undefined call error.
+- Fixed an error that would compromise the parsing of functions located right under enum structs or methodmaps (see #110).
+- Fixed description parsing for some function's description.
+
+## [2.3.0]
+
+### Added
+
+- Added support for macros.
+
+## [2.2.8]
+
+### Fixed
+
+- Fixed initial parsing of files when opening an empty project (see #106).
+- Fixed an issue where `this` autocompletion wouldn't work properly after a certain amount of lines of code (see #107).
+- Fixed an issue where GoToDefinition and Hover wouldn't work for local variables of enum structs' methods.
+
+## [2.2.7]
+
+### Added
+
+- Added a wiki for better documentation.
+
+### Fixed
+
+- Fixed incorrect setting's description.
+- Fixed incorrect or missing autocompletion for includes.
+- Fixed a regex issue which wouldn't detect an enum struct item if it was in an array.
+
+## [2.2.6]
+
+### Fixed
+
+- Fixed `\\` not being escaped properly (Fixed by [Natanel-Shitrit](https://github.com/Natanel-Shitrit)).
+- Fixed `#include` regex when trailing comment is present (fixes #102).
+
+## [2.2.5]
+
+### Added
+
+- Files will now be parsed on extension load.
+
+### Fixed
+
+- Fixed a highlighting bug.
+- Fixed parser error for functions declared on line 1.
+- Improved the algorithm which queries the scope of a variable.
+- Fixed incorrect function regex.
+
+## [2.2.4]
+
+### Added
+
+- Add support for multiple definitions on a single item. For example, `OnPluginStart` will now point to the forward and the function overcall.
+
+### Fixed
+
+- Completions now only appear once.
+- Fixed defines and enumMember not being highlighted.
+- Fixed highlighting error when the static or const keyword is used.
+
+## [2.2.3]
+
+### Added
+
+- To improve efficiency and user experience (when working on small files), the parser will now only run when the edited character is not a word (not matching the regex `\w+`).
+
+### Fixed
+
+- Fixed an error when parsing `get` and `set` in properties.
+
+## [2.2.2]
+
+### Added
+
+- Added keywords and constants completions.
+
+### Fixed
+
+- Fixed parsing of old syntax (SM1.7) functions.
+
+## [2.2.1]
+
+### Fixed
+
+- Fixed a typo in the parser.
+- Made the parser more robust to different styles of writing.
+
+## [2.2.0]
+
+### Added
+
+- Added a file system watcher to react to deletion/addition of .inc or .sp files.
+- Added support for [code outline](https://code.visualstudio.com/docs/getstarted/userinterface#_breadcrumbs). This works for functions, enum structs, enums and methodmaps.
+
+### Fixed
+
+- Fixed parsing of natives declared on multiple lines.
+- Fixed variable parsing when there is a trailing comment.
+- Fixed methodmap's method parsing error.
+
+### Removed
+
+- Removed the initial parsing of all .sp files present in the workspace. This should lower the loading time (or even the crash in some cases) of the extension for users who have all their projects in a single workspace.
+
+## [2.1.3]
+
+### Fixed
+
+- Remove images from package.
+
+## [2.1.2]
+
+### Added
+
+- Add proper highlighting inside enums.
+- Add support for the `::` identifier.
+
+### Fixed
+
+- Fixed defines and enum members being highlighted in strings and block comments.
+
+## [2.1.1]
+
+### Fixed
+
+- Fixed logic error in enum struct parsing.
+
+## [2.1.0]
+
+### Added
+
+- Added `this` support inside enum structs.
+- Added GoToDefinition support inside enum structs' methods.
+
+### Fixed
+
+- Fixed parsing error for `<keyword>[] <variablename>` variable declarations.
+- Fixed parsing of enum struct methods, where the last one would be considered like a global function.
+
+## [2.0.2]
+
+### Fixed
+
+- Improved functions parsing.
+- Fixed `//` in doc comments.
+- Fixed defines and enum members being highlighted in comments.
+
+## [2.0.1]
+
+### Added
+
+- Added proper highlighting support for `undef`, `function`, `typedef` and `typeset`.
+- Added highlighting support for `FormatTime` placeholders.
+
+### Fixed
+
+- Fixed an issue where global methodmap variables wouldn't get method/property autocompletion.
+- Method/Property completions won't suggest the constructor if the `new` keyword isn't detected.
+- Fixed incorrect parsing for function descriptions containing \< and \>.
+- Improved support for Intellisense for projects containing multiple .sp files. If MainPath is properly configured, Intellisens will work correctly.
+
+## [2.0.0]
+
+### Added
+
+- Completion now only suggest methods and properties that belong to the methodmap or the enum struct of the variable.
+- MethodMap completions now suggest inherited properties and methods.
+- MethodMap and enum structs' completions are now suggested even for arrays elements and function calls.
+- Added support for autocompletion for nested enum structs' properties and methods.
+- Added support for the `new` keyword. Suggestions will only suggest constructors and the extension will provide signatures accordingly.
+- Function and method signatures now work even if there is no JSDoc comment right above.
+- Added an option to specify a path relative to the workspace when creating a new project.
+- Implemented scopped completions for variables. A variable won't be suggested if the user is typing outside of the variable's scope.
+- Extension is now bundled, this will improve performances.
+- Complete refactoring of the GoToDefinition system, which now updates the location of an item every parsing.
+- Added support for signatures help in multi-line function calls.
+- Added escaped characters highlighting.
+- Added dynamic syntax highlighting for defines and enum Members.
+
+### Fixed
+
+- Improved overall performances by over 50% in some cases (completions were sometimes iterated over twice, which caused delays in large files).
+- Made `#include`, `#pragma`, etc statements highlighting closer to C/C++ highlighting.
+- Fixed an issue for include files not inside an `include` folder.
+- Fixed an error where function signatures would get confused if a `,` was in a string or an array.
+- Fixed unprompted autocompletion when typing misc characters like `\` or `"`.
+- Fixed an issue where signatures helpers wouldn't work properly on secondary .sp files.
+- Improved syntax highlighting for function return types.
+- GoToDefinition, Hover, and Signatures are now less random.
+
+## [1.12.7]
+
+### Added
+
+- Added support for .ini files syntax highlighting. Thanks to [HolyHender](https://github.com/HolyHender) for suggesting this.
+- Added a setting for choosing whether to always compile the MainPath file (if it's set) or to always compile the currently opened file.
+- Added support for .kv files.
+- Added a setting to specify an output path for the compiler.
+
+### Fixed
+
+- Fixed issue #54 where a _compiled_ folder would be generated even if the output directory was configured to something else. Thanks to [DRAN1X](https://github.com/dran1x) for reporting this.
+- Compile button is now more persistent in the menu.
+- Fixed issue #58 regarding syntax highlighting for .cfg files.
+- Fixed issue #56 regarding syntax highlighting for multiline strings and `'` inside double quoted strings and vice-versa.
+
+## [1.12.6]
+
+### Fixed
+
+- Fixed a bug where the installer wouldn't add paths to the settings after installing sourcemod.
+
+## [1.12.5]
+
+### Added
+
+- Added highlighting in strings for chat color placeholders such as `{green}`.
+
+### Fixed
+
+- Fixed `%5.2f` highlighting in strings. Thanks to [zer0.k](https://github.com/zer0k-z) for letting me know.
+- Fixed escaped characters not being highlighted in single quoted strings.
+- Fixed keys not being highlighted if the value was empty in .cfg files.
+- Fixed an error where files wouldn't get linted properly if `MainPath` wasn't defined.
+- Allow multiple instances of "${TabSize}" and "${UseTab}" in formatter settings. Thanks to [llamasking](https://github.com/llamasking) for implementing this.
+- Fixed incorrect formatting of the `myinfo` array.
+
+## [1.12.4]
+
+### Added
+
+- Added auto-closing `>` to include completions.
+- Added autocompletion for Source Generic Events and CS:GO Events (triggered when calling `EventHook` and `EventHookEx`). Huge thanks to [HolyHender](https://github.com/HolyHender) for the webscraping.
+- Added a setting to change the path of the output directory as suggested by [Pheubel](https://github.com/Pheubel).
+
+### Fixed
+
+- Partially fixed a highlighting issue where the bitwise operator `&` would be interpreted as a pointer derefencement.
+- Fixed a parsing bug for array declarations separated by a `,`.
+- Fixed incomplete JSDoc completions.
+- Fixed a bug with old-style function declarations parsing.
+- Fixed a bug where the linter would return the wrong path when a MainPath was not null.
+
+### Removed
+
+- Removed linter support for .inc files.
+
+## [1.12.3]
+
+### Fixed
+
+- Fixed scopped variables not being parsed correctly if below a `for` loop.
+- Fixed newly added includes not being parsed automatically.
+- Fixed formatter overwritting unsaved changes (#44). Thanks to [Adrianilloo](https://github.com/Adrianilloo) for reporting.
+
+## [1.12.2]
+
+### Added
+
+- Added autocompletion for `#include`.
+
+### Fixed
+
+- Fixed issue #34 thanks to [BoomShotKapow](https://github.com/BoomShotKapow).
+- Fixed issue #35 related to highlighting glitches.
+- Switched default keybind for `smInsertParameters` from `tab` to `ctrl+shift+i`.
+- Fixed a bug causing control statements to be interpreted as functions by the go-to-definition function parser.
+- Fixed an error when parsing arrays in enum struct.
+
+## [1.12.1]
+
+### Fixed
+
+- Fixed a missing dependency.
+
+## [1.12.0]
+
+### Added
+
+- More detailed error messages for the linter, thanks to [ShufflexDD's post](https://forums.alliedmods.net/showthread.php?t=201044).
+- Support for go-to-definition for scopped variable.
+- More `#pragma` snippets.
+- Support for range in enum (struct), enum members, variable and define definitions.
+- New command to set the current file as main.
+- Dev builds are now released automatically.
+- Support for variables completion across multiple .sp files
+- Command to download sourcemod automatically.
+
+### Fixed
+
+- SM Compile will now always point to the current file.
+- The linter now runs asynchronously, thanks to [CirnoV](https://github.com/CirnoV).
+- Fixed an issue where the signature of a function would not reappear when typing a comma.
+- Fixed an issue where function definitions could collide with other definitions.
+- Fixed the linter's regex.
+- Fixed enum parsing regex.
+- Fixed a bug that occured when parsing arrays.
+- Fixed a highlighting bug for numeric constants in arrays' size declarations.
+- Fixed a highlighting bug for turnary operators, thanks to [Холя](https://github.com/HolyHender) for reporting this.
+- Fixed crashes on extension startup when no folder were opened.
+
+## [1.11.5]
+
+### Added
+
+- Added support for range in function definitions.
+- Added hover support for enum (struct) and properties.
+- Dropped support for semantic syntax highlighting as it was too unreliable.
+- Added support for better token bases syntax highlighting (types like `JSONObject` are now highlighted correctly).
+- Fixed a parsing bug where functions definitions would get overwritten.
+- Fixed syntax highlighting for old style declarations.
+- Fixed typeset being parsed as functions, causing problems with `int` pointing to a definition.
+
+## [1.11.4]
+
+- Added a new command to automatically insert function parameters (thanks to [BoomShotKapow](https://github.com/BoomShotKapow) for the implementation !)
+- Fixed an issue where multiline function arguments would appear twice (#30).
+- Fixed an issue where two functions (usually natives) declared on two consecutive lines would not be parsed properly.
+- Fixed an issue where a function overcall (like `OnPluginStart`) would not always override the inc definition.
+- Implemented semantic syntax highlighting.
+- Static syntax highlighting tweaks.
+
+## [1.11.3]
+
+- Fixed a major bug that would cause infinite parsing and crash the extension after a while, thanks a lot to Adrián, sze and JustSad for helping me to fix it!
+
+## [1.11.2]
+
+- Fixed a bug where enums without a space after the name wouldn't be parsed.
+- Added an include guard to avoid parsing the same files multiple times.
+- Parsing performances improvements.
+- Fixed a bug where a line number would sometimes be negative, causing an extension crash.
+- Added some debugging messages for contributors.
+
+## [1.11.1]
+
+- Better support for nested includes.
+- Added main file includes completions in secondary .sp files.
+- Fixed a bug where only one letter of the method name was parsed for the autocompletion.
+- Added an error message when opening a .sp file only.
+
+## [1.11.0]
+
+- Added automatic documentation generation for functions.
+- Added a command to refresh plugins on a Source server.
+- Added a command to upload plugins to an FTP/SFTP server.
+- Added a setting to automatically deploy the plugin to an FTP/SFTP server after a successful compile.
+- Added a setting to automatically refresh the Source server's plugins list after a successful upload.
+- Added basic support for properties autocompletion.
+- Added support for functions without a `public/stock/static/native` prefix.
+- Added support for enum's member documentation on hover.
+- Fixed wrong name parsing or old syntax functions.
+- Methods will now show their parent Methodmap as detail in the autocompletion prompt.
+- Improved the parsing of already parsed includes.
+- Changed the name of the settings prefix for better consistency.
+- The `sourcepawn.MainPath` setting can now be relative or absolute.
+- Fixed the linter on Windows.
+- Sub .sp files now inherit from MainPath's completions.
+
+## [1.10.6]
+
+- Added a config to toggle the linter on and off.
+- The `MainPath` setting now applies to the compile command as well.
+- Unit tests have been implemented for better reliability.
+- The code has been cleaned up.
+
+## [1.10.5]
+
+- Second hotfix for commands not working anymore.
+
+## [1.10.4]
+
+- Hotfix for commands not working anymore.
+
+## [1.10.3]
+
+- Added syntax highlighting for translations.
+- Added syntax highlighting for gamedata files.
+- Added syntax highlighting for cfg files.
+- Added a fileicon for .cfg files.
+- Added linter and builtin compiler options.
+
+## [1.10.2]
+
+- Added link to documentation in hover help.
+- Fixed a keybinding issue.
+
+## [1.10.1]
+
+- Added file origin as function and enums autocompletion details.
+- Added parent enum name as enum members autocompletions details.
+- Improved the parsing of functions.
+- Improved the hover informations styling.
+- Improving the signature informations styling.
+- Added go to definition and hover help for defines, enum and enum members.
+
+## [1.10.0]
+
+- Fixed a bug where files would not get parsed properly sometimes.
+- Fixed nested includes not parsing.
+- Added a formatter based on clang-format, which the user can (almost) fully customize.
+- Added a way to disable the linter per documents : add `//linter=false` at the top of the document you want to block (Suggested by [Kyle](https://github.com/Kxnrl)).
+- Added a setting for specifying the `main.sp` file in a project with multiple `.sp` files. Please note that all files have to be saved in order for the linter to work if that setting is configured.
+- Added Hover description and help for functions.
+
+## [1.9.2]
+
+- Improved styling of signature helps.
+- Improved include parsing speed and reliability, no longer random guessing.
+
+## [1.9.1]
+
+- Hotfix for relative includes not working if they are .sp files (Pointed out by [Bara](https://github.com/Bara)).
+
+## [1.9.0]
+
+- Added Go-To-Definition for functions and for global variables (in the same file).
+- Added forward parsing.
+- Added better description support.
+- Added better iterative parsing, it is no longer required to save the document for completions to take effect.
+- Improved the overall quality and readability of the code.
+
+## [1.8.4]
+
+- Switched to a client-based extension, removing support for LSP.
+- Switched to an iterative parser, instead of a recursive one, thus fixing Call Stack Overflow errors when parsing large files.
+- Added an option to hide the compile button (Suggested by [NullifidianSF](https://github.com/NullifidianSF)).
+- Added an option to add additional include folders location (Suggested by [Bara](https://github.com/Bara)).
+- Fixed an error where the compiler would not resolve the path correctly (Fixed by [Natanel-Shitrit](https://github.com/Natanel-Shitrit)).
+
+## [1.8.3]
+
+- Fixed an error on Windows when generating files.
+- Fixed a syntax error on Windows for paths in json files.
+
+## [1.8.2]
+
+- Fixed an error where the linter was unable to write the compiled file.
+
+## [1.8.1]
+
+- Fixed a key bind issue.
+- Fixed a linter error for include files.
+
+## [1.8.0]
+
+- Added support for for loops variable completion.
+- Added support for enums parsing.
+- Added a command for tasks.json generation from a template.
+- Added a command for .sp file generation from a template.
+- Added a command for README.md file generation from a template.
+- Added a command for github Actions file generation from a template.
+- Added a command to generate a Project from a template.
+- Added a linter based on spcomp.
+- Added a command and a button to compile the current .sp file.
+- Added more settings to support the above features.
+
+## [1.7.1]
+
+- Added full icons support.
+- Fixed potential missing dependencies crash.
+
+## [1.7.0]
+
+- Added multiline function parsing.
+- Improved snippets and added new ones.
+- Added support for simple `//` descriptions above functions.
+- Fixed internal sourcemod functions being parsed.
+- Added beginner friendly include parsing.
+- Fixed descriptions not showing.
+
+## [1.6.0]
+
+- Fixed parsing from include files.
+- Added variables autocompletion.
+- Added a few snippets.
+
+## [1.4.0]
+
+- Add a massive number of new keywords and constants (thanks to [@Obuss](https://github.com/Obuss))
+
+## [1.3.0]
+
+- Fix infinite recursion in parsing child folders in `/include/`
+- Fix parse errors parsing included files that use the old syntax
+- Fix error loading `sourcemod_home` when opening a flat `.sp` file
+- Improve loading of large dependency trees
+- Add a number of new sytax definitions (thanks to [@Technoblazed](https://github.com/Technoblazed))
+
+## [1.0.0]
+
+- Add support for simple autocompletion
+
+## [0.3.0]
+
+- Add support for a variety of enums and constants
+
+## [0.2.0]
+
+- Add support for `#include` and the `FeatureType` and `FeatureStatus` enums
+- Add `Action` as a core type
+
+## [0.1.0]
+
+Initial release with basic SourcePawn highlighting