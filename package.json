--- conflicted
+++ resolved
@@ -2,11 +2,7 @@
   "name": "sourcepawn-vscode",
   "displayName": "SourcePawn",
   "description": "SourcePawn highlighting, autocompletion and much more",
-<<<<<<< HEAD
   "version": "5.3.2",
-=======
-  "version": "5.1.0",
->>>>>>> 876336ea
   "publisher": "Sarrus",
   "main": "./dist/spIndex.js",
   "icon": "sm.png",
