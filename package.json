{
  "name": "sourcepawn-vscode",
  "displayName": "SourcePawn for VScode",
  "description": "SourcePawn highlighting and autocompletion.",
  "version": "1.8.3",
  "publisher": "Sarrus",
  "main": "client/out/smIndex",
  "icon": "sm.png",
  "repository": {
    "type": "git",
    "url": "https://github.com/Sarrus1/sourcepawn-vscode.git"
  },
  "engines": {
    "vscode": "^1.14.0"
  },
  "categories": [
    "Programming Languages"
  ],
  "activationEvents": [
    "onLanguage:sourcepawn",
    "onCommand:extension.createTask",
    "onCommand:extension.createScript",
    "onCommand:extension.createREADME",
    "onCommand:extension.createMaster",
    "onCommand:extension.createProject",
    "onCommand:extension.compileSM"
  ],
  "contributes": {
    "commands": [
      {
        "command": "extension.createTask",
        "title": "SM Create Task File",
        "category": "Project"
      },
      {
        "command": "extension.createScript",
        "title": "SM Create Script File",
        "category": "Project"
      },
      {
        "command": "extension.createREADME",
        "title": "SM Create README File",
        "category": "Project"
      },
      {
        "command": "extension.createMaster",
        "title": "SM Create GitHub Actions",
        "category": "Project"
      },
      {
        "command": "extension.createProject",
        "title": "SM Create Project",
        "category": "Project"
      },
      {
        "command": "extension.compileSM",
        "title": "SM Compile file",
        "category": "ShortcutMenuBar",
        "icon": {
          "light": "fileicons/images/compile.svg",
          "dark": "fileicons/images/compile.svg"
        }
      }
    ],
    "menus": {
      "editor/context": [
        {
          "when": "resourceLangId == sourcepawn",
          "command": "extension.compileSM"
        }
      ],
      "editor/title": [
        {
          "when": "editorTextFocus && resourceLangId == sourcepawn && config.sourcepawnLanguageServer.showCompileIconInEditorTitleMenu",
          "command": "extension.compileSM",
          "group": "navigation@1"
        }
      ]
    },
    "keybindings": [
      {
        "command": "editorTextFocus && resourceLangId == sourcepawn",
        "key": "ctrl+shift+d",
        "mac": "cmd+shift+d",
        "when": "editorTextFocus"
      }
    ],
    "configuration": {
      "type": "object",
      "title": "SourcePawn Language Server configuration",
      "properties": {
        "sourcepawnLanguageServer.sourcemod_home": {
          "type": "string",
          "description": "The location of the SourceMod API include files found in addons/sourcemod/scripting/include"
        },
        "sourcepawnLanguageServer.author_name": {
          "type": "string",
          "description": "The name of the plugin's author (you)."
        },
        "sourcepawnLanguageServer.github_name": {
          "type": "string",
          "description": "The GitHub username of the plugin's author (you)."
        },
        "sourcepawnLanguageServer.spcomp_path": {
          "type": "string",
          "description": "The location of the SourceMod compiler"
        },
				"sourcepawnLanguageServer.showCompileIconInEditorTitleMenu": {
          "type": "boolean",
          "default": true,
<<<<<<< HEAD
          "description": "Whether to show the 'Compile Code' icon in editor title menu."
=======
          "description": "Whether to show the 'Compile Code' icon in editor title menu.",
>>>>>>> 2e5dabf6
        },
        "sourcepawnLanguageServer.trace.server": {
          "type": "string",
          "enum": [
            "off",
            "messages",
            "verbose"
          ],
          "default": "off",
          "description": "Traces the communication between VSCode and the language server service."
        }
      }
    },
    "iconThemes": [
      {
        "id": "sourcepawn",
        "label": "SourcePawn",
        "path": "./fileicons/sourcepawn-icon-theme.json"
      }
    ],
    "languages": [
      {
        "id": "sourcepawn",
        "aliases": [
          "SourcePawn",
          "sourcepawn"
        ],
        "extensions": [
          ".sp",
          ".inc"
        ],
        "configuration": "./language-configuration.json"
      }
    ],
    "grammars": [
      {
        "language": "sourcepawn",
        "scopeName": "source.sourcepawn",
        "path": "./syntaxes/sourcepawn.tmLanguage.json"
      }
    ],
    "snippets": [
      {
        "language": "sourcepawn",
        "path": "./snippets/snippets.json"
      }
    ]
  },
  "dependencies": {
    "@types/vscode": "^1.53.0",
    "glob": "^7.1.2",
    "supports-color": "^8.1.1",
    "vscode-languageclient": "^7.0.0",
    "vscode-languageserver-textdocument": "^1.0.1"
  },
  "devDependencies": {
    "@types/node": "^8.0.14",
    "typescript": "^4.2.2"
  },
  "scripts": {
    "vscode:prepublish": "npm run compile",
    "compile": "tsc -b",
    "watch": "tsc -b -w",
    "postinstall": "cd client && npm install && cd ../server && npm install && cd ..",
    "test": "sh ./scripts/e2e.sh"
  }
}<|MERGE_RESOLUTION|>--- conflicted
+++ resolved
@@ -108,11 +108,7 @@
 				"sourcepawnLanguageServer.showCompileIconInEditorTitleMenu": {
           "type": "boolean",
           "default": true,
-<<<<<<< HEAD
-          "description": "Whether to show the 'Compile Code' icon in editor title menu."
-=======
           "description": "Whether to show the 'Compile Code' icon in editor title menu.",
->>>>>>> 2e5dabf6
         },
         "sourcepawnLanguageServer.trace.server": {
           "type": "string",
